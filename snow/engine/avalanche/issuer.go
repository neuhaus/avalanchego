--- conflicted
+++ resolved
@@ -56,11 +56,7 @@
 		i.t.errs.Add(err)
 		return
 	}
-<<<<<<< HEAD
-	validTxs := make([]conflicts.Tx, 0, len(txs))
-=======
 	validTransitions := make([]conflicts.Transition, 0, len(txs))
->>>>>>> 416ee0b1
 	for _, tx := range txs {
 		if err := tx.Verify(); err != nil {
 			i.t.Ctx.Log.Debug("Transaction %s failed verification due to %s", tx.ID(), err)
