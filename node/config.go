--- conflicted
+++ resolved
@@ -42,14 +42,7 @@
 	DB database.Database
 
 	// Staking configuration
-<<<<<<< HEAD
-	StakingIP utils.DynamicIPDesc
-	// InternalStakingPort == StakingIP.Port generally unless you want your external port to be different using NAT Traversal
-	InternalStakingPort     uint16
-=======
-	StakingIP utils.IPDesc
-
->>>>>>> 2c179657
+	StakingIP               utils.DynamicIPDesc
 	EnableP2PTLS            bool
 	EnableStaking           bool
 	StakingKeyFile          string
